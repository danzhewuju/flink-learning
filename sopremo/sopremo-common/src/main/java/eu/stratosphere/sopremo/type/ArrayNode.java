package eu.stratosphere.sopremo.type;

import java.io.DataInput;
import java.io.DataOutput;
import java.io.IOException;
import java.util.ArrayList;
import java.util.Arrays;
import java.util.Collection;
import java.util.Iterator;
import java.util.List;
import java.util.ListIterator;

import eu.stratosphere.sopremo.pact.SopremoUtil;

/**
 * @author Michael Hopstock
 * @author Tommy Neubert
 */
public class ArrayNode extends JsonNode implements IArrayNode {
	/**
	 * 
	 */
	private static final long serialVersionUID = 898220542834090837L;

	private List<IJsonNode> children = new ArrayList<IJsonNode>();

	/**
	 * Initializes an empty ArrayNode.
	 */
	public ArrayNode() {
	}

	/**
	 * Initializes an ArrayNode which contains the given {@link IJsonNode}s in proper sequence.
	 * 
	 * @param nodes
	 *        the nodes that should be added to this ArrayNode
	 */
	public ArrayNode(final IJsonNode... nodes) {
		for (final IJsonNode node : nodes)
			this.add(node);
	}

	/**
	 * Initializes an ArrayNode which cointains all {@link IJsonNode}s from the given Collection in proper sequence.
	 * 
	 * @param nodes
	 *        a Collection of nodes that should be added to this ArrayNode
	 */
	public ArrayNode(final Collection<? extends IJsonNode> nodes) {
		for (final IJsonNode node : nodes)
			this.add(node);
	}

	/*
	 * (non-Javadoc)
	 * @see eu.stratosphere.sopremo.type.JsonArray#size()
	 */
	@Override
	public int size() {
		return this.children.size();
	}

	/*
	 * (non-Javadoc)
	 * @see eu.stratosphere.sopremo.type.JsonArray#add(eu.stratosphere.sopremo.type.IJsonNode)
	 */
	@Override
	public ArrayNode add(final IJsonNode node) {
		if (node == null)
			throw new NullPointerException();

		if (!node.isMissing()) {
			this.children.add(node);
		}

		return this;
	}

	/*
	 * (non-Javadoc)
	 * @see eu.stratosphere.sopremo.type.JsonArray#add(int, eu.stratosphere.sopremo.type.IJsonNode)
	 */
	@Override
	public IArrayNode add(final int index, final IJsonNode element) {
		if (element == null)
			throw new NullPointerException();

		if (element.isMissing()) {
			this.children.remove(index);
		} else {
			this.children.add(index, element);
		}

		return this;
	}

	/*
	 * (non-Javadoc)
	 * @see eu.stratosphere.sopremo.type.JsonArray#get(int)
	 */
	@Override
	public IJsonNode get(final int index) {
		if (0 <= index && index < this.children.size())
			return this.children.get(index);
		return MissingNode.getInstance();
	}

	/*
	 * (non-Javadoc)
	 * @see eu.stratosphere.sopremo.type.JsonArray#set(int, eu.stratosphere.sopremo.type.IJsonNode)
	 */
	@Override
	public IJsonNode set(final int index, final IJsonNode node) {
		if (node == null)
			throw new NullPointerException();
		return this.children.set(index, node);
	}

	/*
	 * (non-Javadoc)
	 * @see eu.stratosphere.sopremo.type.JsonArray#remove(int)
	 */
	@Override
	public IJsonNode remove(final int index) {
		if (0 <= index && index < this.children.size())
			return this.children.remove(index);
		// throw new ArrayIndexOutOfBoundsException();
		return MissingNode.getInstance();
	}

	/*
	 * (non-Javadoc)
	 * @see eu.stratosphere.sopremo.type.JsonArray#clear()
	 */
	@Override
	public void clear() {
		this.children.clear();
	}

	@Override
	public StringBuilder toString(final StringBuilder sb) {
		sb.append('[');

		for (int i = 0; i < this.children.size(); i++) {
			if (i > 0)
				sb.append(',');
			this.children.get(i).toString(sb);
		}

		sb.append(']');
		return sb;
	}

	@Override
	public int hashCode() {
		final int prime = 31;
		int result = 1;
		result = prime * result + this.children.hashCode();
		return result;
	}

	@Override
	public boolean equals(final Object obj) {
		if (this == obj)
			return true;
		if (obj == null)
			return false;
		if (this.getClass() != obj.getClass())
			return false;

		final ArrayNode other = (ArrayNode) obj;
		if (!this.children.equals(other.children))
			return false;
		return true;
	}

	@Override
	public void read(final DataInput in) throws IOException {
		this.children.clear();
		final int len = in.readInt();

		for (int i = 0; i < len; i++) {
			IJsonNode node;
			try {
				node = Type.values()[in.readInt()].getClazz().newInstance();
				node.read(in);
				this.add(node.canonicalize());
			} catch (final InstantiationException e) {
				e.printStackTrace();
			} catch (final IllegalAccessException e) {
				e.printStackTrace();
			}
		}
	}

	@Override
	public List<IJsonNode> getJavaValue() {
		return this.children;
	}

	@Override
	public void write(final DataOutput out) throws IOException {
		out.writeInt(this.children.size());

		for (final IJsonNode child : this.children) {
			SopremoUtil.serializeNode(out, child);
		}
	}

	@Override
	public ArrayNode clone() {
		final ArrayNode clone = (ArrayNode) super.clone();
		clone.children = new ArrayList<IJsonNode>(this.children);
		final ListIterator<IJsonNode> listIterator = clone.children.listIterator();
		while (listIterator.hasNext())
			listIterator.set(listIterator.next().clone());
		return clone;
	}

	@Override
	public Iterator<IJsonNode> iterator() {
		return this.children.iterator();
	}

	@Override
	public boolean isArray() {
		return true;
	}

	/**
	 * Checks if this node is currently empty.
	 */
	public boolean isEmpty() {
		return this.children.isEmpty();
	}

	/**
	 * Initializes a new ArrayNode which contains all {@link IJsonNode}s from the provided Iterator.
	 * 
	 * @param iterator
	 *        an Iterator over IJsonNodes that should be added to the new ArrayNode
	 * @return the created ArrayNode
	 */
	public static ArrayNode valueOf(final Iterator<IJsonNode> iterator) {
		final ArrayNode array = new ArrayNode();
		while (iterator.hasNext())
			array.add(iterator.next());
		return array;
	}

<<<<<<< HEAD
	@Override
=======
	/**
	 * Creates a standard java array which contains all {@link IJsonNode}s saved in this ArrayNode.
	 * 
	 * @return the created IJsonNode[]
	 */
>>>>>>> 172e63b7
	public IJsonNode[] toArray() {
		return this.children.toArray(new IJsonNode[this.children.size()]);
	}

	/*
	 * (non-Javadoc)
	 * @see eu.stratosphere.sopremo.type.JsonArray#addAll(java.util.Collection)
	 */
	@Override
	public IArrayNode addAll(final Collection<? extends IJsonNode> c) {
		for (final IJsonNode jsonNode : c)
			this.add(jsonNode);
		return this;
	}

	@Override
	public Type getType() {
		return Type.ArrayNode;
	}

	@Override
	public int compareToSameType(final IJsonNode other) {
		// if(!(other instanceof ArrayNode)){
		// return -1;
		// }
		final IArrayNode node = (IArrayNode) other;
		if (node.size() != this.size())
			return this.size() - node.size();
		for (int i = 0; i < this.size(); i++) {
			final int comp = this.get(i).compareTo(node.get(i));
			if (comp != 0)
				return comp;
		}
		return 0;
	}

	/**
	 * Returns a view of the portion of this ArrayNode between the specified fromIndex, inclusive, and toIndex,
	 * exclusive.
	 * (If fromIndex and toIndex are equal, the returned ArrayNode is empty.)
	 * 
	 * @param fromIndex
	 *        the index where the new ArrayNode should start (inclusive)
	 * @param toIndex
	 *        the index where the new ArrayNode should stop (exclusive)
	 * @return the new ArrayNode (subarray)
	 */
	public IJsonNode subArray(final int fromIndex, final int toIndex) {
		return new ArrayNode(this.children.subList(fromIndex, toIndex));
	}

	@Override
	public IArrayNode addAll(IArrayNode node) {
		for (IJsonNode n : node) {
			this.add(n);
		}
		return this;
	}

	@Override
	public IArrayNode addAll(IJsonNode[] nodes) {
		this.addAll(Arrays.asList(nodes));
		return this;
	}
}<|MERGE_RESOLUTION|>--- conflicted
+++ resolved
@@ -249,15 +249,11 @@
 		return array;
 	}
 
-<<<<<<< HEAD
-	@Override
-=======
 	/**
 	 * Creates a standard java array which contains all {@link IJsonNode}s saved in this ArrayNode.
 	 * 
 	 * @return the created IJsonNode[]
 	 */
->>>>>>> 172e63b7
 	public IJsonNode[] toArray() {
 		return this.children.toArray(new IJsonNode[this.children.size()]);
 	}
