--- conflicted
+++ resolved
@@ -105,17 +105,7 @@
 		this(new BufferedReader(new StringReader(value)));
 	}
 
-<<<<<<< HEAD
-	/**
-	 * Parses the provided data and creates a JsonNode-representation from it.
-	 * 
-	 * @return the JsonNode-representation of the provided data
-	 * @throws IOException
-	 */
-	public AbstractJsonNode readValueAsTree() throws IOException {
-=======
 	public IJsonNode readValueAsTree() throws IOException {
->>>>>>> d38710fb
 
 		this.state.push(this.root);
 
@@ -176,18 +166,7 @@
 		this.reader.close();
 	}
 
-<<<<<<< HEAD
-	/**
-	 * Creates a {@link eu.stratosphere.sopremo.type.IPrimitiveNode} from the given data.
-	 * 
-	 * @param value
-	 *        the string that should be parsed
-	 * @return the created node
-	 */
-	private static AbstractJsonNode parsePrimitive(final String value) {
-=======
 	private static IJsonNode parsePrimitive(final String value) {
->>>>>>> d38710fb
 		if (value.equals("null"))
 			return NullNode.getInstance();
 		if (value.equals("true"))
@@ -388,52 +367,18 @@
 			this.keys.add(sb.toString());
 		}
 
-<<<<<<< HEAD
-		/**
-		 * Adds the given {@link JsonNode} as a value.
-		 * 
-		 * @param node
-		 *        the node that should be added as a value
-		 */
-		public void addValue(final AbstractJsonNode node) {
-			this.values.add(node);
-		}
-
-		/**
-		 * Removes the value at the specified index. This method only allows removal of values if this ContainerNode
-		 * represents an unfinished array.
-		 * 
-		 * @param index
-		 *        the index of the value that should be removed
-		 * @return the removed JsonNode
-		 * @throws JsonParseException
-		 */
-		public AbstractJsonNode remove(final int index) throws JsonParseException {
-=======
 		public void addValue(final IJsonNode node) {
 			this.values.add(node);
 		}
 
 		public IJsonNode remove(final int index) throws JsonParseException {
->>>>>>> d38710fb
 			if (this.keys.isEmpty())
 				return this.values.remove(index);
 			throw new JsonParseException();
 		}
 
-<<<<<<< HEAD
-		/**
-		 * Creates a JsonNode from the data stored in this ContainerNode.
-		 * 
-		 * @return the created JsonNode
-		 * @throws JsonParseException
-		 */
-		public AbstractJsonNode build() throws JsonParseException {
-			AbstractJsonNode node;
-=======
 		public IJsonNode build() throws JsonParseException {
 			IJsonNode node;
->>>>>>> d38710fb
 
 			if (this.keys.size() == 0) {
 				// this ContainerNode represents an ArrayNode
