--- conflicted
+++ resolved
@@ -45,11 +45,7 @@
 	 * @param index
 	 *        the index where the node should be added
 	 * @param element
-<<<<<<< HEAD
-	 *        the node which should be added
-=======
 	 * 	the node that should be added
->>>>>>> 172e63b7
 	 * @return this node
 	 */
 	public abstract IArrayNode add(final int index, final IJsonNode element);
@@ -71,11 +67,7 @@
 	 * @param index
 	 *        the index for which the node should be set
 	 * @param node
-<<<<<<< HEAD
-	 *        the node which should be set
-=======
 	 *  the node that should be set
->>>>>>> 172e63b7
 	 * @return the node which has been overwriten
 	 */
 	public abstract IJsonNode set(final int index, final IJsonNode node);
@@ -99,11 +91,7 @@
 	 * Adds all {@link IJsonNode}s in the given Collection to the end of this array.
 	 * 
 	 * @param c
-<<<<<<< HEAD
-	 *        a Collection of all nodes which should be added
-=======
 	 * 	a Collection of all nodes that should be added
->>>>>>> 172e63b7
 	 * @return this node
 	 */
 	public abstract IArrayNode addAll(final Collection<? extends IJsonNode> c);
@@ -112,11 +100,7 @@
 	 * Adds all {@link IJsonNode}s in the given {@link IArrayNode} to the end of this array.
 	 * 
 	 * @param node
-<<<<<<< HEAD
-	 *        an IArrayNode with all nodes which should be added
-=======
 	 * 	an IArrayNode with all nodes that should be added
->>>>>>> 172e63b7
 	 * @return this node
 	 */
 	public abstract IArrayNode addAll(final IArrayNode node);
@@ -128,15 +112,6 @@
 	 */
 	public abstract IJsonNode[] toArray();
 
-<<<<<<< HEAD
-	/**
-	 * Checks whether this array contains zero elements.
-	 * 
-	 * @return true if no elements are present
-	 */
-	public abstract boolean isEmpty();
-=======
 	IArrayNode addAll(IJsonNode[] nodes);
 
->>>>>>> 172e63b7
 }