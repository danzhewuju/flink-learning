--- conflicted
+++ resolved
@@ -10,7 +10,7 @@
 public abstract class SopremoMatch<IK extends JsonNode, IV1 extends JsonNode, IV2 extends JsonNode, OK extends JsonNode, OV extends JsonNode>
 		extends MatchStub<JsonNode, JsonNode, JsonNode, JsonNode, JsonNode> {
 	private EvaluationContext context;
-	
+
 	@Override
 	public Class<JsonNode> getFirstInKeyType() {
 		return SopremoUtil.WRAPPER_TYPE;
@@ -20,12 +20,12 @@
 	public Class<JsonNode> getSecondInKeyType() {
 		return SopremoUtil.WRAPPER_TYPE;
 	}
-	
+
 	@Override
 	public Class<JsonNode> getFirstInValueType() {
 		return SopremoUtil.WRAPPER_TYPE;
 	}
-	
+
 	@Override
 	public Class<JsonNode> getSecondInValueType() {
 		return SopremoUtil.WRAPPER_TYPE;
@@ -61,13 +61,9 @@
 		if (SopremoUtil.LOG.isTraceEnabled())
 			SopremoUtil.LOG.trace(String.format("%s %s/%s/%s", this.getContext().operatorTrace(), key, value1, value2));
 		try {
-<<<<<<< HEAD
-			this.match(key.getValue(), value1.getValue(), value2.getValue(), new JsonCollector(out));
-		} catch (RuntimeException e) {
-=======
-			this.match(SopremoUtil.unwrap(key), SopremoUtil.unwrap(value1), SopremoUtil.unwrap(value2), new JsonCollector(out));
+			this.match(SopremoUtil.unwrap(key), SopremoUtil.unwrap(value1), SopremoUtil.unwrap(value2),
+				new JsonCollector(out));
 		} catch (final RuntimeException e) {
->>>>>>> 082f89a3
 			SopremoUtil.LOG.error(String.format("Error occurred @ %s with k/v/v %s/%s/%s: %s", this.getContext()
 				.operatorTrace(), key, value1, value2, e));
 			throw e;
