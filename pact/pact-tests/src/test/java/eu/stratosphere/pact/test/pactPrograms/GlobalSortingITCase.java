--- conflicted
+++ resolved
@@ -1,183 +1,3 @@
-<<<<<<< HEAD
-/***********************************************************************************************************************
- *
- * Copyright (C) 2010 by the Stratosphere project (http://stratosphere.eu)
- *
- * Licensed under the Apache License, Version 2.0 (the "License"); you may not use this file except in compliance with
- * the License. You may obtain a copy of the License at
- *
- *     http://www.apache.org/licenses/LICENSE-2.0
- *
- * Unless required by applicable law or agreed to in writing, software distributed under the License is distributed on
- * an "AS IS" BASIS, WITHOUT WARRANTIES OR CONDITIONS OF ANY KIND, either express or implied. See the License for the
- * specific language governing permissions and limitations under the License.
- *
- **********************************************************************************************************************/
-
-package eu.stratosphere.pact.test.pactPrograms;
-
-import java.util.ArrayList;
-import java.util.Collection;
-import java.util.Collections;
-import java.util.LinkedList;
-import java.util.Random;
-
-import org.apache.commons.logging.Log;
-import org.apache.commons.logging.LogFactory;
-import org.junit.runner.RunWith;
-import org.junit.runners.Parameterized;
-import org.junit.runners.Parameterized.Parameters;
-
-import eu.stratosphere.nephele.configuration.Configuration;
-import eu.stratosphere.nephele.jobgraph.JobGraph;
-import eu.stratosphere.pact.common.contract.FileDataSinkContract;
-import eu.stratosphere.pact.common.contract.FileDataSourceContract;
-import eu.stratosphere.pact.common.contract.Order;
-import eu.stratosphere.pact.common.io.input.TextInputFormat;
-import eu.stratosphere.pact.common.io.output.TextOutputFormat;
-import eu.stratosphere.pact.common.plan.Plan;
-import eu.stratosphere.pact.common.plan.PlanAssembler;
-import eu.stratosphere.pact.common.type.KeyValuePair;
-import eu.stratosphere.pact.common.type.base.PactInteger;
-import eu.stratosphere.pact.common.type.base.PactNull;
-import eu.stratosphere.pact.compiler.PactCompiler;
-import eu.stratosphere.pact.compiler.jobgen.JobGraphGenerator;
-import eu.stratosphere.pact.compiler.plan.OptimizedPlan;
-import eu.stratosphere.pact.test.util.TestBase;
-
-@RunWith(Parameterized.class)
-public class GlobalSortingITCase extends TestBase {
-
-	private static final Log LOG = LogFactory.getLog(GlobalSortingITCase.class);
-	
-	private String recordsPath = null;
-	private String resultPath = null;
-
-	private ArrayList<Integer> records;
-
-	public GlobalSortingITCase(Configuration config) {
-		super(config);
-	}
-
-	@Override
-	protected void preSubmit() throws Exception {
-		
-		recordsPath = getFilesystemProvider().getTempDirPath() + "/records";
-		resultPath = getFilesystemProvider().getTempDirPath() + "/result";
-		
-		records = new ArrayList<Integer>();
-		
-		//Generate records
-		Random rnd = new Random(1988);
-		int numRecordsPerSplit = 1000;
-		
-		getFilesystemProvider().createDir(recordsPath);
-		int numSplits = 4;
-		for (int i = 0; i < numSplits; i++) {
-			StringBuilder sb = new StringBuilder(numSplits*2);
-			for (int j = 0; j < numRecordsPerSplit; j++) {
-				int number = rnd.nextInt();
-				records.add(number);
-				sb.append(number);
-				sb.append('\n');
-			}
-			getFilesystemProvider().createFile(recordsPath + "/part_" + i + ".txt", sb.toString());
-			LOG.debug("Records Part " + (i + 1) + ":\n>" + sb.toString() + "<");
-		}
-
-	}
-
-	@Override
-	protected JobGraph getJobGraph() throws Exception {
-
-		GlobalSort globalSort = new GlobalSort();
-		Plan plan = globalSort.getPlan(
-				config.getString("GlobalSortingTest#NoSubtasks", "1"), 
-				getFilesystemProvider().getURIPrefix()+recordsPath,
-				getFilesystemProvider().getURIPrefix()+resultPath);
-
-		PactCompiler pc = new PactCompiler();
-		OptimizedPlan op = pc.compile(plan);
-
-		JobGraphGenerator jgg = new JobGraphGenerator();
-		return jgg.compileJobGraph(op);
-	}
-
-	@Override
-	protected void postSubmit() throws Exception {
-		//Construct expected result
-		Collections.sort(records);
-		StringBuilder expectedResult = new StringBuilder();
-		for (Integer number: records) {
-			expectedResult.append(number);
-			expectedResult.append('\n');
-		}
-		
-		// Test results
-		compareResultsByLinesInMemory(expectedResult.toString(), recordsPath);
-
-	}
-	
-	@Override
-	public void stopCluster() throws Exception {
-		getFilesystemProvider().delete(recordsPath, true);
-		super.stopCluster();
-	}
-	
-
-	@Parameters
-	public static Collection<Object[]> getConfigurations() {
-
-		LinkedList<Configuration> tConfigs = new LinkedList<Configuration>();
-
-		Configuration config = new Configuration();
-		config.setInteger("GlobalSortingTest#NoSubtasks", 4);
-		tConfigs.add(config);
-
-		return toParameterList(tConfigs);
-	}
-	
-	private static class GlobalSort implements PlanAssembler {
-		public static class IntegerInputFormat extends TextInputFormat<PactInteger, PactNull> {
-			@Override
-			public boolean readLine(KeyValuePair<PactInteger, PactNull> pair, byte[] record) {
-				int number = Integer.parseInt(new String(record));
-				pair.setKey(new PactInteger(number));
-				pair.setValue(PactNull.getInstance());
-				return true;
-			}
-		}
-		
-		public static class IntegerOutputFormat extends TextOutputFormat<PactInteger, PactNull> {
-			@Override
-			public byte[] writeLine(KeyValuePair<PactInteger, PactNull> pair) {
-				return (pair.getKey().getValue() + "\n").getBytes();
-			}
-		}
-
-		@Override
-		public Plan getPlan(String... args) throws IllegalArgumentException {
-			// parse program parameters
-			int noSubtasks       = (args.length > 0 ? Integer.parseInt(args[0]) : 1);
-			String recordsPath    = (args.length > 1 ? args[1] : "");
-			String output        = (args.length > 2 ? args[2] : "");
-			
-			FileDataSourceContract<PactInteger, PactNull> source =
-				new FileDataSourceContract<PactInteger, PactNull>(IntegerInputFormat.class, recordsPath);
-			source.setDegreeOfParallelism(noSubtasks);
-			
-			FileDataSinkContract<PactInteger, PactNull> sink =
-				new FileDataSinkContract<PactInteger, PactNull>(IntegerOutputFormat.class, output);
-			sink.setDegreeOfParallelism(noSubtasks);
-			sink.setGlobalOrder(Order.ASCENDING);
-			sink.setInput(source);
-			
-			return new Plan(sink);
-		}
-		
-	}
-}
-=======
 ///***********************************************************************************************************************
 // *
 // * Copyright (C) 2010 by the Stratosphere project (http://stratosphere.eu)
@@ -360,5 +180,4 @@
 //		}
 //		
 //	}
-//}
->>>>>>> 2b491766
+//}