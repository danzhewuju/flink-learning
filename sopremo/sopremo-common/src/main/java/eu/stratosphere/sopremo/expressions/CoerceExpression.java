--- conflicted
+++ resolved
@@ -44,11 +44,7 @@
 		if (this.getClass() != obj.getClass())
 			return false;
 
-<<<<<<< HEAD
-		CoerceExpression other = (CoerceExpression) obj;
-=======
 		final CoerceExpression other = (CoerceExpression) obj;
->>>>>>> 082f89a3
 		if (this.targetType == null) {
 			if (other.targetType != null)
 				return false;
