--- conflicted
+++ resolved
@@ -38,18 +38,12 @@
 import eu.stratosphere.sopremo.type.DecimalNode;
 import eu.stratosphere.sopremo.type.DoubleNode;
 import eu.stratosphere.sopremo.type.IJsonNode;
-<<<<<<< HEAD
 import eu.stratosphere.sopremo.type.IPrimitiveNode;
-=======
->>>>>>> 69ca0bbf
 import eu.stratosphere.sopremo.type.IntNode;
 import eu.stratosphere.sopremo.type.JsonNode;
 import eu.stratosphere.sopremo.type.JsonNode.Type;
 import eu.stratosphere.sopremo.type.LongNode;
-<<<<<<< HEAD
-=======
 import eu.stratosphere.util.reflect.BoundType;
->>>>>>> 69ca0bbf
 
 /**
  * Provides utility methods for sopremo
@@ -73,20 +67,20 @@
 	static void configureStub(final Stub stub, final Configuration parameters) {
 		for (final Field stubField : stub.getClass().getDeclaredFields())
 			if ((stubField.getModifiers() & (Modifier.TRANSIENT
-					| Modifier.FINAL | Modifier.STATIC)) == 0)
+				| Modifier.FINAL | Modifier.STATIC)) == 0)
 				if (parameters.getString(stubField.getName(), null) != null)
 					try {
 						stubField.setAccessible(true);
 						stubField.set(stub, SopremoUtil
-								.deserializeCachingAware(parameters,
-										stubField.getName(),
-										stubField.getType(),
-										stubField.getGenericType()));
+							.deserializeCachingAware(parameters,
+								stubField.getName(),
+								stubField.getType(),
+								stubField.getGenericType()));
 					} catch (final Exception e) {
 						LOG.error(String.format(
-								"Could not set field %s of class %s: %s",
-								stubField.getName(), stub.getClass(),
-								StringUtils.stringifyException(e)));
+							"Could not set field %s of class %s: %s",
+							stubField.getName(), stub.getClass(),
+							StringUtils.stringifyException(e)));
 					}
 	}
 
@@ -107,16 +101,16 @@
 			final java.lang.reflect.Type targetType) {
 		final Object object = deserialize(config, key, Serializable.class);
 		if (CachingExpression.class.isAssignableFrom(targetRawType)
-				&& !(object instanceof CachingExpression)) {
+			&& !(object instanceof CachingExpression)) {
 			final Class<IJsonNode> cachingType;
 			if (targetType instanceof ParameterizedType)
 				cachingType = (Class<IJsonNode>) BoundType.of(
-						(ParameterizedType) targetType).getParameters()[0]
-						.getType();
+					(ParameterizedType) targetType).getParameters()[0]
+					.getType();
 			else
 				cachingType = IJsonNode.class;
 			return CachingExpression.of((EvaluationExpression) object,
-					cachingType);
+				cachingType);
 		}
 		return object;
 	}
@@ -125,7 +119,7 @@
 			final Configuration config, final String key,
 			final Class<T> objectClass) {
 		return deserialize(config, key, objectClass,
-				ClassLoader.getSystemClassLoader());
+			ClassLoader.getSystemClassLoader());
 	}
 
 	@SuppressWarnings("unchecked")
@@ -196,29 +190,29 @@
 		}
 
 		final Map<String, Object> values = (Map<String, Object>) ois
-				.readObject();
+			.readObject();
 		BeanInfo beanInfo;
 		try {
 			beanInfo = Introspector.getBeanInfo(object.getClass());
 		} catch (final IntrospectionException e) {
 			LOG.info(String.format("Cannot retrieve bean info for type %s: %s",
-					object.getClass(), e.getMessage()));
+				object.getClass(), e.getMessage()));
 			ois.readObject();
 			return object;
 		}
 
 		for (final PropertyDescriptor propertyDescriptor : beanInfo
-				.getPropertyDescriptors()) {
+			.getPropertyDescriptors()) {
 			final String name = propertyDescriptor.getName();
 			if (values.containsKey(name))
 				try {
 					propertyDescriptor.getWriteMethod().invoke(object,
-							values.get(name));
+						values.get(name));
 				} catch (final Exception e) {
 					LOG.debug(String.format(
-							"Cannot deserialize field %s of type %s: %s",
-							propertyDescriptor.getName(), object.getClass(),
-							e.getMessage()));
+						"Cannot deserialize field %s of type %s: %s",
+						propertyDescriptor.getName(), object.getClass(),
+						e.getMessage()));
 				}
 		}
 
@@ -279,7 +273,6 @@
 		return string;
 	}
 
-<<<<<<< HEAD
 	/**
 	 * Converts the given Object to a String and saves it for the key in the given {@link Configuration}
 	 * 
@@ -303,15 +296,7 @@
 	 *        the IJsonNode that should be serialized
 	 */
 	public static void serializeNode(final DataOutput out, final IJsonNode iJsonNode) {
-=======
-	public static void serialize(final Configuration config, final String key,
-			final Serializable object) {
-		config.setString(key, objectToString(object));
-	}
-
-	public static void serializeNode(final DataOutput out,
-			final IJsonNode iJsonNode) {
->>>>>>> 69ca0bbf
+
 		try {
 			out.writeInt(iJsonNode.getType().ordinal());
 
@@ -323,7 +308,6 @@
 		}
 	}
 
-<<<<<<< HEAD
 	/**
 	 * Serializes an Object into the given {@link ObjectOutputStream}. The serialized Object can than be deserialized
 	 * with <code>SopremoUtil.deserializeObject()</code>
@@ -335,10 +319,7 @@
 	 * @throws IOException
 	 */
 	public static void serializeObject(final ObjectOutputStream oos, final Object object) throws IOException {
-=======
-	public static void serializeObject(final ObjectOutputStream oos,
-			final Object object) throws IOException {
->>>>>>> 69ca0bbf
+
 		if (object instanceof Serializable) {
 			oos.writeBoolean(true);
 			oos.writeObject(object);
@@ -353,25 +334,25 @@
 			beanInfo = Introspector.getBeanInfo(object.getClass());
 		} catch (final IntrospectionException e) {
 			LOG.info(String.format("Cannot retrieve bean info for type %s: %s",
-					object.getClass(), e.getMessage()));
+				object.getClass(), e.getMessage()));
 			oos.writeObject(values);
 			return;
 		}
 
 		for (final PropertyDescriptor propertyDescriptor : beanInfo
-				.getPropertyDescriptors())
+			.getPropertyDescriptors())
 			if (Serializable.class.isAssignableFrom(propertyDescriptor
-					.getPropertyType())
-					&& propertyDescriptor.getReadMethod() != null
-					&& propertyDescriptor.getWriteMethod() != null)
+				.getPropertyType())
+				&& propertyDescriptor.getReadMethod() != null
+				&& propertyDescriptor.getWriteMethod() != null)
 				try {
 					values.put(propertyDescriptor.getName(), propertyDescriptor
-							.getReadMethod().invoke(object));
+						.getReadMethod().invoke(object));
 				} catch (final Exception e) {
 					LOG.debug(String.format(
-							"Cannot serialize field %s of type %s: %s",
-							propertyDescriptor.getName(), object.getClass(),
-							e.getMessage()));
+						"Cannot serialize field %s of type %s: %s",
+						propertyDescriptor.getName(), object.getClass(),
+						e.getMessage()));
 				}
 		oos.writeObject(values);
 	}
@@ -393,15 +374,15 @@
 		Object object = null;
 		try {
 			final ObjectInputStream in = new CLObjectInputStream(
-					new ByteArrayInputStream(Base64.decodeBase64(string
-							.getBytes())), classLoader);
+				new ByteArrayInputStream(Base64.decodeBase64(string
+					.getBytes())), classLoader);
 			object = in.readObject();
 			in.close();
 		} catch (final IOException ex) {
 			ex.printStackTrace();
 		} catch (final ClassNotFoundException e) {
 			LOG.error(String.format("%s; classpath %s", e.getMessage(),
-					System.getProperty("java.class.path")));
+				System.getProperty("java.class.path")));
 			e.printStackTrace();
 		}
 		return object;
@@ -413,7 +394,7 @@
 
 	public static void untrace() {
 		((Log4JLogger) LOG).getLogger().setLevel(
-				((Log4JLogger) LOG).getLogger().getParent().getLevel());
+			((Log4JLogger) LOG).getLogger().getParent().getLevel());
 	}
 
 	/**
@@ -444,7 +425,6 @@
 		return new JsonNodeWrapper(node);
 	}
 
-<<<<<<< HEAD
 	/**
 	 * Prepares the given {@link IJsonNode} for reusage. If the given node can be reused his content is cleared,
 	 * otherwise a new instance will be created.
@@ -457,28 +437,24 @@
 	 */
 	public static IJsonNode reuseTarget(IJsonNode target, Class<? extends JsonNode> clazz) {
 		if (target == null || !clazz.isInstance(target)) {
-=======
-	public static IJsonNode reuseTarget(IJsonNode target,
-			final Class<? extends JsonNode> clazz) {
-		if (target == null || !clazz.isInstance(target))
->>>>>>> 69ca0bbf
+
 			try {
 				target = clazz.newInstance();
 			} catch (final InstantiationException e) {
 				throw new IllegalStateException("Expected type "
-						+ clazz.toString()
-						+ " has no public parameterless constructor.");
+					+ clazz.toString()
+					+ " has no public parameterless constructor.");
 			} catch (final IllegalAccessException e) {
 				throw new IllegalStateException("Expected type "
-						+ clazz.toString()
-						+ " has no public parameterless constructor.");
+					+ clazz.toString()
+					+ " has no public parameterless constructor.");
 			}
+		}
 		else
 			target.clear();
 		return target;
 	}
 
-<<<<<<< HEAD
 	/**
 	 * Reuses a {@link IJsonNode} by simply copying the value from the source to the target node. The value will not be
 	 * copied if the source and target are no {@link IPrimitiveNode}s
@@ -497,28 +473,20 @@
 		if (!(source instanceof IPrimitiveNode)) {
 			return source;
 		}
-=======
-	public static IJsonNode reusePrimitive(final IJsonNode source,
-			final IJsonNode target) {
-		final Class<? extends IJsonNode> sourceClass = source.getClass();
-		if (sourceClass != target.getClass()
-				|| sourceClass.equals(BooleanNode.class) || source.isNull())
-			return source;
->>>>>>> 69ca0bbf
 
 		if (sourceClass.equals(IntNode.class))
 			((IntNode) target).setValue(((IntNode) source).getIntValue());
 		else if (sourceClass.equals(DoubleNode.class))
 			((DoubleNode) target).setValue(((DoubleNode) source)
-					.getDoubleValue());
+				.getDoubleValue());
 		else if (sourceClass.equals(LongNode.class))
 			((LongNode) target).setValue(((LongNode) source).getLongValue());
 		else if (sourceClass.equals(DecimalNode.class))
 			((DecimalNode) target).setValue(((DecimalNode) source)
-					.getDecimalValue());
+				.getDecimalValue());
 		else if (sourceClass.equals(BigIntegerNode.class))
 			((BigIntegerNode) target).setValue(((BigIntegerNode) source)
-					.getBigIntegerValue());
+				.getBigIntegerValue());
 		return target;
 	}
 
@@ -534,7 +502,6 @@
 
 		/*
 		 * (non-Javadoc)
-		 * 
 		 * @see
 		 * java.io.ObjectInputStream#resolveClass(java.io.ObjectStreamClass)
 		 */
